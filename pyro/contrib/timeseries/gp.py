--- conflicted
+++ resolved
@@ -28,8 +28,6 @@
     :param torch.Tensor obs_noise_scale_init: optional initial values for the observation noise scale
         given as a ``obs_dim``-dimensional tensor
     """
-    Kernel = MaternKernel
-
     def __init__(self, nu=1.5, dt=1.0, obs_dim=1,
                  length_scale_init=None, kernel_scale_init=None,
                  obs_noise_scale_init=None):
@@ -43,15 +41,9 @@
 
         super().__init__()
 
-<<<<<<< HEAD
-        self.kernel = self.Kernel(nu=nu, num_gps=obs_dim,
-                                  log_length_scale_init=log_length_scale_init,
-                                  log_kernel_scale_init=log_kernel_scale_init)
-=======
         self.kernel = MaternKernel(nu=nu, num_gps=obs_dim,
                                    length_scale_init=length_scale_init,
                                    kernel_scale_init=kernel_scale_init)
->>>>>>> 43eb53d3
 
         self.obs_noise_scale = PyroParam(obs_noise_scale_init,
                                          constraint=constraints.positive)
@@ -179,15 +171,9 @@
 
         super().__init__()
 
-<<<<<<< HEAD
-        self.kernel = self.Kernel(nu=nu, num_gps=num_gps,
-                                  log_length_scale_init=log_length_scale_init,
-                                  log_kernel_scale_init=log_kernel_scale_init)
-=======
         self.kernel = MaternKernel(nu=nu, num_gps=num_gps,
                                    length_scale_init=length_scale_init,
                                    kernel_scale_init=kernel_scale_init)
->>>>>>> 43eb53d3
         self.full_state_dim = num_gps * self.kernel.state_dim
 
         self.obs_noise_scale = PyroParam(obs_noise_scale_init,
